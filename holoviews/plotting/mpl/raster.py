import copy
from itertools import product

import numpy as np
from matplotlib import pyplot as plt

import param

from ...core import CompositeOverlay, Element
from ...core import traversal
from ...core.util import match_spec, max_range
from ...element.raster import HeatMap, Image, Raster, RGB
from .element import ColorbarPlot, OverlayPlot
from .plot import MPLPlot, GridPlot


class RasterPlot(ColorbarPlot):

    aspect = param.Parameter(default='equal', doc="""
        Raster elements respect the aspect ratio of the
        Images by default but may be set to an explicit
        aspect ratio or to 'square'.""")

    colorbar = param.Boolean(default=False, doc="""
        Whether to add a colorbar to the plot.""")

    situate_axes = param.Boolean(default=False, doc="""
        Whether to situate the image relative to other plots. """)

    symmetric = param.Boolean(default=False, doc="""
        Whether to make the colormap symmetric around zero.""")

    style_opts = ['alpha', 'cmap', 'interpolation', 'visible',
                  'filterrad', 'clims', 'norm']


    def __init__(self, *args, **kwargs):
        super(RasterPlot, self).__init__(*args, **kwargs)
        if self.hmap.type == Raster:
            self.invert_yaxis = not self.invert_yaxis


    def get_extents(self, element, ranges):
        extents = super(RasterPlot, self).get_extents(element, ranges)
        if self.situate_axes:
            return extents
        else:
            if isinstance(element, Image):
                return element.bounds.lbrt()
            else:
                return element.extents


    def get_data(self, element, ranges, style):
        xticks, yticks = self._compute_ticks(element, ranges)

        if element.depth != 1:
            style.pop('cmap', None)

        data = element.data
        if isinstance(element, Image):
            l, b, r, t = element.bounds.lbrt()
        else:
            l, b, r, t = element.extents
        if self.invert_yaxis and type(element) is Raster:
            b, t = t, b

        if isinstance(element, RGB):
            data = element.rgb.data
        self._norm_kwargs(element, ranges, style)
        style['extent'] = [l, r, b, t]

        return [data], style, {'xticks': xticks, 'yticks': yticks}


    def init_artist(self, ax, element, plot_args, plot_kwargs):
        im = ax.imshow(*plot_args, **plot_kwargs)
        return {'artist': im}


    def _compute_ticks(self, element, ranges):
        if isinstance(element, HeatMap):
            xdim, ydim = element.kdims
            dim1_keys, dim2_keys = [element.dimension_values(i, True)
                                    for i in range(2)]
            num_x, num_y = len(dim1_keys), len(dim2_keys)
            x0, y0, x1, y1 = element.extents
            xstep, ystep = ((x1-x0)/num_x, (y1-y0)/num_y)
            xpos = np.linspace(x0+xstep/2., x1-xstep/2., num_x)
            ypos = np.linspace(y0+ystep/2., y1-ystep/2., num_y)
            xlabels = [xdim.pprint_value(k) for k in dim1_keys]
            ylabels = [ydim.pprint_value(k) for k in dim2_keys]
            return (xpos, xlabels), (ypos, ylabels)
        else:
            return None, None


    def update_handles(self, axis, element, key, ranges=None):
        im = self.handles['artist']
        style = self.style[self.cyclic_index]
        data, style, axis_kwargs = self.get_data(element, ranges, style)
        l, r, b, t = style['extent']
        im.set_data(data[0])
        im.set_extent((l, r, b, t))
        im.set_clim(style['clim'])
        if 'norm' in style:
            im.norm = style['norm']

        return axis_kwargs


class HeatMapPlot(RasterPlot):

    show_values = param.Boolean(default=False, doc="""
        Whether to annotate each pixel with its value.""")

    def _annotate_plot(self, ax, annotations):
        handles = {}
        for plot_coord, text in annotations.items():
            handles[plot_coord] = ax.annotate(text, xy=plot_coord,
                                              xycoords='axes fraction',
                                              horizontalalignment='center',
                                              verticalalignment='center')
        return handles


    def _annotate_values(self, element):
        val_dim = element.vdims[0]
        vals = np.rot90(element.raster, 3).flatten()
        d1uniq, d2uniq = [np.unique(element.dimension_values(i)) for i in range(2)]
        num_x, num_y = len(d1uniq), len(d2uniq)
        xstep, ystep = 1.0/num_x, 1.0/num_y
        xpos = np.linspace(xstep/2., 1.0-xstep/2., num_x)
        ypos = np.linspace(ystep/2., 1.0-ystep/2., num_y)
        plot_coords = product(xpos, ypos)
        annotations = {}
        for plot_coord, v in zip(plot_coords, vals):
            text = val_dim.pprint_value(v)
            text = '' if v is np.nan else text
            annotations[plot_coord] = text
        return annotations

    def init_artist(self, ax, element, plot_args, plot_kwargs):
        if isinstance(element, HeatMap):
            l, r, b, t = plot_kwargs['extent']
            ax.set_aspect(float(r - l)/(t-b))
            annotations = plot_kwargs.pop('annotations', None)
            if self.show_values and annotations:
                annotation_handles = self._annotate_plot(ax, annotations)
        im = ax.imshow(*plot_args, **plot_kwargs)
        return {'artist': im}

    def get_data(self, element, ranges, style):
        _, style, axis_kwargs = super(HeatMapPlot, self).get_data(element, ranges, style)
        data = element.raster
        data = np.ma.array(data, mask=np.logical_not(np.isfinite(data)))
        cmap_name = style.pop('cmap', None)
        cmap = copy.copy(plt.cm.get_cmap('gray' if cmap_name is None else cmap_name))
        cmap.set_bad('w', 1.)
        style['cmap'] = cmap
        style['annotations'] = self._annotate_values(element)
        return [data], style, axis_kwargs


    def update_handles(self, axis, element, key, ranges=None):
        im = self.handles['artist']
        style = self.style[self.cyclic_index]
        data, style, axis_kwargs = self.get_data(element, ranges, style)
        l, r, b, t = style['extent']
        im.set_data(data[0])
        im.set_extent((l, r, b, t))
        im.set_clim(style['clim'])
        if 'norm' in style:
            im.norm = style['norm']

        if self.show_values:
            annotations = self.handles['annotations']
            for annotation in annotations.values():
                annotation.remove()
            self._annotate_plot(axis, style['annotations'])

<<<<<<< HEAD
=======
        if isinstance(element, Image):
            l, b, r, t = element.bounds.lbrt()
        else:
            l, b, r, t = element.extents
            if type(element) == Raster:
                b, t = t, b
>>>>>>> 769a1dae



class QuadMeshPlot(ColorbarPlot):

    symmetric = param.Boolean(default=False, doc="""
        Whether to make the colormap symmetric around zero.""")

    style_opts = ['alpha', 'cmap', 'clim', 'edgecolors', 'norm', 'shading',
                  'linestyles', 'linewidths', 'hatch', 'visible']

    def get_data(self, element, ranges, style):
        data = np.ma.array(element.data[2],
                           mask=np.logical_not(np.isfinite(element.data[2])))
        cmesh_data = list(element.data[:2]) + [data]
        self._norm_kwargs(element, ranges, style)
        return cmesh_data, style, {}


    def init_artist(self, ax, element, plot_args, plot_kwargs):
        artist = ax.pcolormesh(*plot_args, **plot_kwargs)
        locs = np.concatenate(element.data[:2])
        return {'artist': artist, 'locs': locs}


    def update_handles(self, axis, element, key, ranges=None):
        cmesh = self.handles['artist']
        style = self.style[self.cyclic_index]
        locs = np.concatenate(element.data[:2])

        if (locs != self.handles['locs']).any():
            return super(QuadMeshPlot, self).update_handles(axis, element, key, ranges)
        else:
            data, style, axis_kwargs = self.get_data(element, ranges, style)
            cmesh.set_array(data[-1])
            cmesh.set_clim(style['clim'])
            if norm:
                cmesh.norm = style['norm']
            return axis_kwargs


class RasterGridPlot(GridPlot, OverlayPlot):
    """
    RasterGridPlot evenly spaces out plots of individual projections on
    a grid, even when they differ in size. Since this class uses a single
    axis to generate all the individual plots it is much faster than the
    equivalent using subplots.
    """

    # Parameters inherited from OverlayPlot that are not part of the
    # GridPlot interface. Some of these may be enabled in future in
    # conjunction with GridPlot.

    apply_extents = param.Parameter(precedence=-1)
    apply_ranges = param.Parameter(precedence=-1)
    apply_ticks = param.Parameter(precedence=-1)
    bgcolor = param.Parameter(precedence=-1)
    invert_axes = param.Parameter(precedence=-1)
    invert_xaxis = param.Parameter(precedence=-1)
    invert_yaxis = param.Parameter(precedence=-1)
    legend_cols = param.Parameter(precedence=-1)
    legend_position = param.Parameter(precedence=-1)
    logx = param.Parameter(precedence=-1)
    logy = param.Parameter(precedence=-1)
    logz = param.Parameter(precedence=-1)
    show_grid = param.Parameter(precedence=-1)
    style_grouping = param.Parameter(precedence=-1)
    xticks = param.Parameter(precedence=-1)
    yticks = param.Parameter(precedence=-1)
    zticks = param.Parameter(precedence=-1)
    zaxis = param.Parameter(precedence=-1)
    zrotation = param.Parameter(precedence=-1)


    def __init__(self, layout, keys=None, dimensions=None, create_axes=False, ranges=None,
                 layout_num=1, **params):
        if not keys or not dimensions:
            dimensions, keys = traversal.unique_dimkeys(layout)
        MPLPlot.__init__(self, dimensions=dimensions, keys=keys, **params)
        self.layout = layout
        self.cyclic_index = 0
        self.zorder = 0
        self.layout_num = layout_num
        self.overlaid = False
        self.hmap = {}
        if layout.ndims > 1:
            xkeys, ykeys = zip(*layout.data.keys())
        else:
            xkeys = layout.keys()
            ykeys = [None]
        self._xkeys = sorted(set(xkeys))
        self._ykeys = sorted(set(ykeys))
        self._xticks, self._yticks = [], []
        self.rows, self.cols = layout.shape
        self.fig_inches = self._get_size()
        _, _, self.layout = self._create_subplots(layout, None, ranges, create_axes=False)
        self.border_extents = self._compute_borders()
        width, height, _, _, _, _ = self.border_extents
        if self.aspect == 'equal':
            self.aspect = float(width/height)

    def _finalize_artist(self, key):
        pass

    def get_extents(self, view, ranges):
        width, height, _, _, _, _ = self.border_extents
        return (0, 0, width, height)


    def _get_frame(self, key):
        return GridPlot._get_frame(self, key)


    def initialize_plot(self, ranges=None):
        _, _, b_w, b_h, widths, heights = self.border_extents

        key = self.keys[-1]
        ranges = self.compute_ranges(self.layout, key, ranges)
        self.handles['projs'] = {}
        x, y = b_w, b_h
        for xidx, xkey in enumerate(self._xkeys):
            w = widths[xidx]
            for yidx, ykey in enumerate(self._ykeys):
                h = heights[yidx]
                if self.layout.ndims > 1:
                    vmap = self.layout.get((xkey, ykey), None)
                else:
                    vmap = self.layout.get(xkey, None)
                pane = vmap.select(**{d.name: val for d, val in zip(self.dimensions, key)
                                    if d in vmap.kdims})
                if pane:
                    if issubclass(vmap.type, CompositeOverlay): pane = pane.values()[-1]
                    data = pane.data if pane else None
                else:
                    pane = vmap.last.values()[-1] if issubclass(vmap.type, CompositeOverlay) else vmap.last
                    data = pane.data
                ranges = self.compute_ranges(vmap, key, ranges)
                opts = self.lookup_options(pane, 'style')[self.cyclic_index]
                plot = self.handles['axis'].imshow(data, extent=(x,x+w, y, y+h), **opts)
                valrange = match_spec(pane, ranges)[pane.vdims[0].name]
                plot.set_clim(valrange)
                if data is None:
                    plot.set_visible(False)
                self.handles['projs'][(xkey, ykey)] = plot
                y += h + b_h
                if xidx == 0:
                    self._yticks.append(y-b_h-h/2.)
            y = b_h
            x += w + b_w
            self._xticks.append(x-b_w-w/2.)

        grid_dims = self.layout.kdims
        ydim = grid_dims[1] if self.layout.ndims > 1 else None
        xticks = (self._xticks, self._process_ticklabels(self._xkeys, grid_dims[0]))
        yticks = (self._yticks, self._process_ticklabels(self._ykeys, ydim))
        ylabel = str(self.layout.kdims[1]) if self.layout.ndims > 1 else ''

        return self._finalize_axis(key, ranges=ranges,
                                   title=self._format_title(key),
                                   xticks=xticks, yticks=yticks,
                                   xlabel=str(self.layout.get_dimension(0)),
                                   ylabel=ylabel)


    def update_frame(self, key, ranges=None):
        grid = self._get_frame(key)
        ranges = self.compute_ranges(self.layout, key, ranges)
        for xkey in self._xkeys:
            for ykey in self._ykeys:
                plot = self.handles['projs'][(xkey, ykey)]
                grid_key = (xkey, ykey) if self.layout.ndims > 1 else (xkey,)
                element = grid.data.get(grid_key, None)
                if element:
                    plot.set_visible(True)
                    data = element.values()[0].data if isinstance(element, CompositeOverlay) else element.data
                    plot.set_data(data)
                else:
                    plot.set_visible(False)

        xdim = self.layout.kdims[0]
        ydim = self.layout.kdims[1] if self.layout.ndims > 1 else None

        self._finalize_axis(key, ranges=ranges, title=self._format_title(key),
                            xticks=(self._xticks, self._process_ticklabels(self._xkeys, xdim)),
                            yticks=(self._yticks, self._process_ticklabels(self._ykeys, ydim)))


    def _axis_labels(self, view, subplots, xlabel=None, ylabel=None, zlabel=None):
        xdim = self.layout.kdims[0]
        ydim = self.layout.kdims[1] if self.layout.ndims > 1 else None
        return xlabel if xlabel else str(xdim), ylabel if ylabel or not ydim else str(ydim), zlabel


    def _compute_borders(self):
        ndims = self.layout.ndims
        xkey, ykey = self._xkeys[0], self._ykeys[0]
        width_fn = lambda x: x.range(0)
        height_fn = lambda x: x.range(1)
        if ndims > 1:
            vert_section = self.layout[xkey, slice(None)]
        else:
            vert_section = [self.layout[xkey]]
        horz_section = self.layout[(slice(None), ykey) if ndims > 1 else slice(None)]
        height_extents = [max_range(hm.traverse(height_fn, [Element])) for hm in vert_section]
        width_extents = [max_range(hm.traverse(width_fn, [Element])) for hm in horz_section]
        widths = [extent[0]-extent[1] for extent in width_extents]
        heights = [extent[0]-extent[1] for extent in height_extents]
        width, height = np.sum(widths), np.sum(heights)
        border_width = (width*self.padding)/(len(widths)+1)
        border_height = (height*self.padding)/(len(heights)+1)
        width += width*self.padding
        height += height*self.padding

        return width, height, border_width, border_height, widths, heights


    def __len__(self):
        return max([len(self.keys), 1])<|MERGE_RESOLUTION|>--- conflicted
+++ resolved
@@ -179,15 +179,6 @@
                 annotation.remove()
             self._annotate_plot(axis, style['annotations'])
 
-<<<<<<< HEAD
-=======
-        if isinstance(element, Image):
-            l, b, r, t = element.bounds.lbrt()
-        else:
-            l, b, r, t = element.extents
-            if type(element) == Raster:
-                b, t = t, b
->>>>>>> 769a1dae
 
 
 
